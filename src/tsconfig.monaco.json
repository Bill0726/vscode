{
	"extends": "./tsconfig.base.json",
	"compilerOptions": {
		"noEmit": true,
		"types": [],
		"paths": {},
		"module": "amd",
		"moduleResolution": "classic",
		"removeComments": false,
		"preserveConstEnums": true,
		"target": "es5",
		"sourceMap": false,
<<<<<<< HEAD
		"noImplicitAny": false,
=======
>>>>>>> b72fba1a
		"declaration": true
	},
	"include": [
		"typings/require.d.ts",
		"./typings/require-monaco.d.ts",
		"typings/thenable.d.ts",
		"typings/es6-promise.d.ts",
		"typings/lib.es2018.promise.d.ts",
		"typings/lib.array-ext.d.ts",
		"typings/lib.ie11_safe_es6.d.ts",
		"vs/css.d.ts",
		"vs/monaco.d.ts",
		"vs/nls.d.ts",
		"vs/editor/*",
		"vs/base/common/*",
		"vs/base/browser/*",
		"vs/base/parts/tree/*",
		"vs/base/parts/quickopen/*",
		"vs/platform/*/common/*",
		"vs/platform/*/browser/*"
	],
	"exclude": [
		"node_modules/*"
	]
}<|MERGE_RESOLUTION|>--- conflicted
+++ resolved
@@ -10,10 +10,6 @@
 		"preserveConstEnums": true,
 		"target": "es5",
 		"sourceMap": false,
-<<<<<<< HEAD
-		"noImplicitAny": false,
-=======
->>>>>>> b72fba1a
 		"declaration": true
 	},
 	"include": [
