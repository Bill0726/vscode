/*---------------------------------------------------------------------------------------------
 *  Copyright (c) Microsoft Corporation. All rights reserved.
 *  Licensed under the MIT License. See License.txt in the project root for license information.
 *--------------------------------------------------------------------------------------------*/

'use strict';

import { Uri, commands, Disposable, window, workspace, QuickPickItem, OutputChannel, Range, WorkspaceEdit, Position, LineChange, SourceControlResourceState, TextDocumentShowOptions, ViewColumn, ProgressLocation, TextEditor, CancellationTokenSource, StatusBarAlignment } from 'vscode';
import { Ref, RefType, Git, GitErrorCodes, Branch } from './git';
import { Repository, Resource, Status, CommitOptions, ResourceGroupType } from './repository';
import { Model } from './model';
import { toGitUri, fromGitUri } from './uri';
import { grep } from './util';
import { applyLineChanges, intersectDiffWithRange, toLineRanges, invertLineChange } from './staging';
import * as path from 'path';
import * as os from 'os';
import TelemetryReporter from 'vscode-extension-telemetry';
import * as nls from 'vscode-nls';

const localize = nls.loadMessageBundle();

class CheckoutItem implements QuickPickItem {

	protected get shortCommit(): string { return (this.ref.commit || '').substr(0, 8); }
	protected get treeish(): string | undefined { return this.ref.name; }
	get label(): string { return this.ref.name || this.shortCommit; }
	get description(): string { return this.shortCommit; }

	constructor(protected ref: Ref) { }

	async run(repository: Repository): Promise<void> {
		const ref = this.treeish;

		if (!ref) {
			return;
		}

		await repository.checkout(ref);
	}
}

class CheckoutTagItem extends CheckoutItem {

	get description(): string {
		return localize('tag at', "Tag at {0}", this.shortCommit);
	}
}

class CheckoutRemoteHeadItem extends CheckoutItem {

	get description(): string {
		return localize('remote branch at', "Remote branch at {0}", this.shortCommit);
	}

	protected get treeish(): string | undefined {
		if (!this.ref.name) {
			return;
		}

		const match = /^[^/]+\/(.*)$/.exec(this.ref.name);
		return match ? match[1] : this.ref.name;
	}
}

class BranchDeleteItem implements QuickPickItem {

	private get shortCommit(): string { return (this.ref.commit || '').substr(0, 8); }
	get branchName(): string | undefined { return this.ref.name; }
	get label(): string { return this.branchName || ''; }
	get description(): string { return this.shortCommit; }

	constructor(private ref: Ref) { }

	async run(repository: Repository, force?: boolean): Promise<void> {
		if (!this.branchName) {
			return;
		}
		await repository.deleteBranch(this.branchName, force);
	}
}

class MergeItem implements QuickPickItem {

	get label(): string { return this.ref.name || ''; }
	get description(): string { return this.ref.name || ''; }

	constructor(protected ref: Ref) { }

	async run(repository: Repository): Promise<void> {
		await repository.merge(this.ref.name! || this.ref.commit!);
	}
}

class CreateBranchItem implements QuickPickItem {

	constructor(private cc: CommandCenter) { }

	get label(): string { return localize('create branch', '$(plus) Create new branch'); }
	get description(): string { return ''; }

	async run(repository: Repository): Promise<void> {
		await this.cc.branch(repository);
	}
}

interface CommandOptions {
	repository?: boolean;
	diff?: boolean;
}

interface Command {
	commandId: string;
	key: string;
	method: Function;
	options: CommandOptions;
}

const Commands: Command[] = [];

function command(commandId: string, options: CommandOptions = {}): Function {
	return (target: any, key: string, descriptor: any) => {
		if (!(typeof descriptor.value === 'function')) {
			throw new Error('not supported');
		}

		Commands.push({ commandId, key, method: descriptor.value, options });
	};
}

const ImageMimetypes = [
	'image/png',
	'image/gif',
	'image/jpeg',
	'image/webp',
	'image/tiff',
	'image/bmp'
];

export class CommandCenter {

	private disposables: Disposable[];

	constructor(
		private git: Git,
		private model: Model,
		private outputChannel: OutputChannel,
		private telemetryReporter: TelemetryReporter
	) {
		this.disposables = Commands.map(({ commandId, key, method, options }) => {
			const command = this.createCommand(commandId, key, method, options);

			if (options.diff) {
				return commands.registerDiffInformationCommand(commandId, command);
			} else {
				return commands.registerCommand(commandId, command);
			}
		});
	}

	@command('git.refresh', { repository: true })
	async refresh(repository: Repository): Promise<void> {
		await repository.status();
	}

	@command('git.openResource')
	async openResource(resource: Resource): Promise<void> {
		await this._openResource(resource, undefined, true, false);
	}

	private async _openResource(resource: Resource, preview?: boolean, preserveFocus?: boolean, preserveSelection?: boolean): Promise<void> {
		const left = await this.getLeftResource(resource);
		const right = await this.getRightResource(resource);
		const title = this.getTitle(resource);

		if (!right) {
			// TODO
			console.error('oh no');
			return;
		}

		const opts: TextDocumentShowOptions = {
			preserveFocus,
			preview,
			viewColumn: ViewColumn.Active
		};

		const activeTextEditor = window.activeTextEditor;

		// Check if active text editor has same path as other editor. we cannot compare via
		// URI.toString() here because the schemas can be different. Instead we just go by path.
		if (preserveSelection && activeTextEditor && activeTextEditor.document.uri.path === right.path) {
			opts.selection = activeTextEditor.selection;
		}

		if (!left) {
			await commands.executeCommand<void>('vscode.open', right, opts);
		} else {
			await commands.executeCommand<void>('vscode.diff', left, right, title, opts);
		}
	}

	private async getURI(uri: Uri, ref: string): Promise<Uri | undefined> {
		const repository = this.model.getRepository(uri);

		if (!repository) {
			return toGitUri(uri, ref);
		}

		try {
			if (ref === '~') {
				const uriString = uri.toString();
				const [indexStatus] = repository.indexGroup.resourceStates.filter(r => r.original.toString() === uriString);
				ref = indexStatus ? '' : 'HEAD';
			}

			const { size, object } = await repository.lstree(ref, uri.fsPath);

			if (size > 1000000) { // 1 MB
				return Uri.parse(`data:;label:${path.basename(uri.fsPath)};description:${ref},`);
			}

			const { mimetype, encoding } = await repository.detectObjectType(object);

			if (mimetype === 'text/plain') {
				return toGitUri(uri, ref);
			}

			if (ImageMimetypes.indexOf(mimetype) > -1) {
				const contents = await repository.buffer(ref, uri.fsPath);
				return Uri.parse(`data:${mimetype};label:${path.basename(uri.fsPath)};description:${ref};size:${size};base64,${contents.toString('base64')}`);
			}

			return Uri.parse(`data:;label:${path.basename(uri.fsPath)};description:${ref},`);

		} catch (err) {
			return toGitUri(uri, ref);
		}
	}

	private async getLeftResource(resource: Resource): Promise<Uri | undefined> {
		switch (resource.type) {
			case Status.INDEX_MODIFIED:
			case Status.INDEX_RENAMED:
				return this.getURI(resource.original, 'HEAD');

			case Status.MODIFIED:
				return this.getURI(resource.resourceUri, '~');

			case Status.DELETED_BY_THEM:
				return this.getURI(resource.resourceUri, '');
		}
	}

	private async getRightResource(resource: Resource): Promise<Uri | undefined> {
		switch (resource.type) {
			case Status.INDEX_MODIFIED:
			case Status.INDEX_ADDED:
			case Status.INDEX_COPIED:
			case Status.INDEX_RENAMED:
				return this.getURI(resource.resourceUri, '');

			case Status.INDEX_DELETED:
			case Status.DELETED_BY_THEM:
			case Status.DELETED:
				return this.getURI(resource.resourceUri, 'HEAD');

			case Status.MODIFIED:
			case Status.UNTRACKED:
			case Status.IGNORED:
				const repository = this.model.getRepository(resource.resourceUri);

				if (!repository) {
					return;
				}

				const uriString = resource.resourceUri.toString();
				const [indexStatus] = repository.indexGroup.resourceStates.filter(r => r.resourceUri.toString() === uriString);

				if (indexStatus && indexStatus.renameResourceUri) {
					return indexStatus.renameResourceUri;
				}

				return resource.resourceUri;

			case Status.BOTH_ADDED:
			case Status.BOTH_MODIFIED:
				return resource.resourceUri;
		}
	}

	private getTitle(resource: Resource): string {
		const basename = path.basename(resource.resourceUri.fsPath);

		switch (resource.type) {
			case Status.INDEX_MODIFIED:
			case Status.INDEX_RENAMED:
			case Status.DELETED_BY_THEM:
				return `${basename} (Index)`;

			case Status.MODIFIED:
			case Status.BOTH_ADDED:
			case Status.BOTH_MODIFIED:
				return `${basename} (Working Tree)`;
		}

		return '';
	}

	private static cloneId = 0;

	@command('git.clone')
	async clone(url?: string): Promise<void> {
		if (!url) {
			url = await window.showInputBox({
				prompt: localize('repourl', "Repository URL"),
				ignoreFocusOut: true
			});
		}

		if (!url) {
			/* __GDPR__
				"clone" : {
					"outcome" : { "classification": "SystemMetaData", "purpose": "FeatureInsight" }
				}
			*/
			this.telemetryReporter.sendTelemetryEvent('clone', { outcome: 'no_URL' });
			return;
		}

		const config = workspace.getConfiguration('git');
		let value = config.get<string>('defaultCloneDirectory') || os.homedir();
		value = value.replace(/^~/, os.homedir());

		const parentPath = await window.showInputBox({
			prompt: localize('parent', "Parent Directory"),
			value,
			ignoreFocusOut: true
		});

		if (!parentPath) {
			/* __GDPR__
				"clone" : {
					"outcome" : { "classification": "SystemMetaData", "purpose": "FeatureInsight" }
				}
			*/
			this.telemetryReporter.sendTelemetryEvent('clone', { outcome: 'no_directory' });
			return;
		}

		const tokenSource = new CancellationTokenSource();
		const cancelCommandId = `cancelClone${CommandCenter.cloneId++}`;
		const commandDisposable = commands.registerCommand(cancelCommandId, () => tokenSource.cancel());

		const statusBarItem = window.createStatusBarItem(StatusBarAlignment.Left);
		statusBarItem.text = localize('cancel', "$(sync~spin) Cloning repository... Click to cancel");
		statusBarItem.tooltip = localize('cancel tooltip', "Cancel clone");
		statusBarItem.command = cancelCommandId;
		statusBarItem.show();

		const clonePromise = this.git.clone(url, parentPath, tokenSource.token);

		try {
			window.withProgress({ location: ProgressLocation.SourceControl, title: localize('cloning', "Cloning git repository...") }, () => clonePromise);
			// window.withProgress({ location: ProgressLocation.Window, title: localize('cloning', "Cloning git repository...") }, () => clonePromise);

			const repositoryPath = await clonePromise;

			const open = localize('openrepo', "Open Repository");
			const result = await window.showInformationMessage(localize('proposeopen', "Would you like to open the cloned repository?"), open);

			const openFolder = result === open;
			/* __GDPR__
				"clone" : {
					"outcome" : { "classification": "SystemMetaData", "purpose": "FeatureInsight" },
					"openFolder": { "classification": "SystemMetaData", "purpose": "PerformanceAndHealth", "isMeasurement": true }
				}
			*/
			this.telemetryReporter.sendTelemetryEvent('clone', { outcome: 'success' }, { openFolder: openFolder ? 1 : 0 });
			if (openFolder) {
				commands.executeCommand('vscode.openFolder', Uri.file(repositoryPath));
			}
		} catch (err) {
			if (/already exists and is not an empty directory/.test(err && err.stderr || '')) {
				/* __GDPR__
					"clone" : {
						"outcome" : { "classification": "SystemMetaData", "purpose": "FeatureInsight" }
					}
				*/
				this.telemetryReporter.sendTelemetryEvent('clone', { outcome: 'directory_not_empty' });
			} else if (/Cancelled/i.test(err && (err.message || err.stderr || ''))) {
				return;
			} else {
				/* __GDPR__
					"clone" : {
						"outcome" : { "classification": "SystemMetaData", "purpose": "FeatureInsight" }
					}
				*/
				this.telemetryReporter.sendTelemetryEvent('clone', { outcome: 'error' });
			}

			throw err;
		} finally {
			commandDisposable.dispose();
			statusBarItem.dispose();
		}
	}

	@command('git.init')
	async init(): Promise<void> {
		const homeUri = Uri.file(os.homedir());
		const defaultUri = workspace.workspaceFolders && workspace.workspaceFolders.length > 0
			? Uri.file(workspace.workspaceFolders[0].uri.fsPath)
			: homeUri;

		const result = await window.showOpenDialog({
			canSelectFiles: false,
			canSelectFolders: true,
			canSelectMany: false,
			defaultUri,
			openLabel: localize('init repo', "Initialize Repository")
		});

		if (!result || result.length === 0) {
			return;
		}

		const uri = result[0];

		if (homeUri.toString().startsWith(uri.toString())) {
			const yes = localize('create repo', "Initialize Repository");
			const answer = await window.showWarningMessage(localize('are you sure', "This will create a Git repository in '{0}'. Are you sure you want to continue?", uri.fsPath), yes);

			if (answer !== yes) {
				return;
			}
		}

		const path = uri.fsPath;
		await this.git.init(path);
		await this.model.tryOpenRepository(path);
	}

	@command('git.close', { repository: true })
	async close(repository: Repository): Promise<void> {
		this.model.close(repository);
	}

	@command('git.openFile')
	async openFile(arg?: Resource | Uri, ...resourceStates: SourceControlResourceState[]): Promise<void> {
		const preserveFocus = arg instanceof Resource;

		let uris: Uri[] | undefined;

		if (arg instanceof Uri) {
			if (arg.scheme === 'git') {
				uris = [Uri.file(fromGitUri(arg).path)];
			} else if (arg.scheme === 'file') {
				uris = [arg];
			}
		} else {
			let resource = arg;

			if (!(resource instanceof Resource)) {
				// can happen when called from a keybinding
				resource = this.getSCMResource();
			}

			if (resource) {
				uris = [...resourceStates.map(r => r.resourceUri), resource.resourceUri];
			}
		}

		if (!uris) {
			return;
		}

		const preview = uris.length === 1 ? true : false;
		const activeTextEditor = window.activeTextEditor;
		for (const uri of uris) {
			const opts: TextDocumentShowOptions = {
				preserveFocus,
				preview,
				viewColumn: ViewColumn.Active
			};

			// Check if active text editor has same path as other editor. we cannot compare via
			// URI.toString() here because the schemas can be different. Instead we just go by path.
			if (activeTextEditor && activeTextEditor.document.uri.path === uri.path) {
				opts.selection = activeTextEditor.selection;
			}

			await commands.executeCommand<void>('vscode.open', uri, opts);
		}
	}

	@command('git.openHEADFile')
	async openHEADFile(arg?: Resource | Uri): Promise<void> {
		let resource: Resource | undefined = undefined;

		if (arg instanceof Resource) {
			resource = arg;
		} else if (arg instanceof Uri) {
			resource = this.getSCMResource(arg);
		} else {
			resource = this.getSCMResource();
		}

		if (!resource) {
			return;
		}

		const HEAD = await this.getLeftResource(resource);

		if (!HEAD) {
			window.showWarningMessage(localize('HEAD not available', "HEAD version of '{0}' is not available.", path.basename(resource.resourceUri.fsPath)));
			return;
		}

		return await commands.executeCommand<void>('vscode.open', HEAD);
	}

	@command('git.openChange')
	async openChange(arg?: Resource | Uri, ...resourceStates: SourceControlResourceState[]): Promise<void> {
		const preserveFocus = arg instanceof Resource;
		const preserveSelection = arg instanceof Uri || !arg;
		let resources: Resource[] | undefined = undefined;

		if (arg instanceof Uri) {
			const resource = this.getSCMResource(arg);
			if (resource !== undefined) {
				resources = [resource];
			}
		} else {
			let resource: Resource | undefined = undefined;

			if (arg instanceof Resource) {
				resource = arg;
			} else {
				resource = this.getSCMResource();
			}

			if (resource) {
				resources = [...resourceStates as Resource[], resource];
			}
		}

		if (!resources) {
			return;
		}

		const preview = resources.length === 1 ? undefined : false;
		for (const resource of resources) {
			await this._openResource(resource, preview, preserveFocus, preserveSelection);
		}
	}

	@command('git.stage')
	async stage(...resourceStates: SourceControlResourceState[]): Promise<void> {
		if (resourceStates.length === 0 || !(resourceStates[0].resourceUri instanceof Uri)) {
			const resource = this.getSCMResource();

			if (!resource) {
				return;
			}

			resourceStates = [resource];
		}

		const selection = resourceStates.filter(s => s instanceof Resource) as Resource[];
		const merge = selection.filter(s => s.resourceGroupType === ResourceGroupType.Merge);
		const bothModified = merge.filter(s => s.type === Status.BOTH_MODIFIED);
		const promises = bothModified.map(s => grep(s.resourceUri.fsPath, /^<{7}|^={7}|^>{7}/));
		const unresolvedBothModified = await Promise.all<boolean>(promises);
		const resolvedConflicts = bothModified.filter((s, i) => !unresolvedBothModified[i]);
		const unresolvedConflicts = [
			...merge.filter(s => s.type !== Status.BOTH_MODIFIED),
			...bothModified.filter((s, i) => unresolvedBothModified[i])
		];

		if (unresolvedConflicts.length > 0) {
			const message = unresolvedConflicts.length > 1
				? localize('confirm stage files with merge conflicts', "Are you sure you want to stage {0} files with merge conflicts?", unresolvedConflicts.length)
				: localize('confirm stage file with merge conflicts', "Are you sure you want to stage {0} with merge conflicts?", path.basename(unresolvedConflicts[0].resourceUri.fsPath));

			const yes = localize('yes', "Yes");
			const pick = await window.showWarningMessage(message, { modal: true }, yes);

			if (pick !== yes) {
				return;
			}
		}

		const workingTree = selection.filter(s => s.resourceGroupType === ResourceGroupType.WorkingTree);
		const scmResources = [...workingTree, ...resolvedConflicts, ...unresolvedConflicts];

		if (!scmResources.length) {
			return;
		}

		const resources = scmResources.map(r => r.resourceUri);
		await this.runByRepository(resources, async (repository, resources) => repository.add(resources));
	}

	@command('git.stageAll', { repository: true })
	async stageAll(repository: Repository): Promise<void> {
		const resources = repository.mergeGroup.resourceStates.filter(s => s instanceof Resource) as Resource[];
		const mergeConflicts = resources.filter(s => s.resourceGroupType === ResourceGroupType.Merge);

		if (mergeConflicts.length > 0) {
			const message = mergeConflicts.length > 1
				? localize('confirm stage files with merge conflicts', "Are you sure you want to stage {0} files with merge conflicts?", mergeConflicts.length)
				: localize('confirm stage file with merge conflicts', "Are you sure you want to stage {0} with merge conflicts?", path.basename(mergeConflicts[0].resourceUri.fsPath));

			const yes = localize('yes', "Yes");
			const pick = await window.showWarningMessage(message, { modal: true }, yes);

			if (pick !== yes) {
				return;
			}
		}

		await repository.add([]);
	}

	@command('git.stageChange')
	async stageChange(uri: Uri, changes: LineChange[], index: number): Promise<void> {
		const textEditor = window.visibleTextEditors.filter(e => e.document.uri.toString() === uri.toString())[0];

		if (!textEditor) {
			return;
		}

		await this._stageChanges(textEditor, [changes[index]]);
	}

	@command('git.stageSelectedRanges', { diff: true })
	async stageSelectedChanges(changes: LineChange[]): Promise<void> {
		const textEditor = window.activeTextEditor;

		if (!textEditor) {
			return;
		}

		const modifiedDocument = textEditor.document;
		const selectedLines = toLineRanges(textEditor.selections, modifiedDocument);
		const selectedChanges = changes
			.map(diff => selectedLines.reduce<LineChange | null>((result, range) => result || intersectDiffWithRange(modifiedDocument, diff, range), null))
			.filter(d => !!d) as LineChange[];

		if (!selectedChanges.length) {
			return;
		}

		await this._stageChanges(textEditor, selectedChanges);
	}

	private async _stageChanges(textEditor: TextEditor, changes: LineChange[]): Promise<void> {
		const modifiedDocument = textEditor.document;
		const modifiedUri = modifiedDocument.uri;

		if (modifiedUri.scheme !== 'file') {
			return;
		}

		const originalUri = toGitUri(modifiedUri, '~');
		const originalDocument = await workspace.openTextDocument(originalUri);
		const result = applyLineChanges(originalDocument, modifiedDocument, changes);

		await this.runByRepository(modifiedUri, async (repository, resource) => await repository.stage(resource, result));
	}

	@command('git.revertChange')
	async revertChange(uri: Uri, changes: LineChange[], index: number): Promise<void> {
		const textEditor = window.visibleTextEditors.filter(e => e.document.uri.toString() === uri.toString())[0];

		if (!textEditor) {
			return;
		}

		await this._revertChanges(textEditor, [...changes.slice(0, index), ...changes.slice(index + 1)]);
	}

	@command('git.revertSelectedRanges', { diff: true })
	async revertSelectedRanges(changes: LineChange[]): Promise<void> {
		const textEditor = window.activeTextEditor;

		if (!textEditor) {
			return;
		}

		const modifiedDocument = textEditor.document;
		const selections = textEditor.selections;
		const selectedChanges = changes.filter(change => {
			const modifiedRange = change.modifiedEndLineNumber === 0
				? new Range(modifiedDocument.lineAt(change.modifiedStartLineNumber - 1).range.end, modifiedDocument.lineAt(change.modifiedStartLineNumber).range.start)
				: new Range(modifiedDocument.lineAt(change.modifiedStartLineNumber - 1).range.start, modifiedDocument.lineAt(change.modifiedEndLineNumber - 1).range.end);

			return selections.every(selection => !selection.intersection(modifiedRange));
		});

		if (selectedChanges.length === changes.length) {
			return;
		}

		await this._revertChanges(textEditor, selectedChanges);
	}

	private async _revertChanges(textEditor: TextEditor, changes: LineChange[]): Promise<void> {
		const modifiedDocument = textEditor.document;
		const modifiedUri = modifiedDocument.uri;

		if (modifiedUri.scheme !== 'file') {
			return;
		}

		const originalUri = toGitUri(modifiedUri, '~');
		const originalDocument = await workspace.openTextDocument(originalUri);
		const basename = path.basename(modifiedUri.fsPath);
		const message = localize('confirm revert', "Are you sure you want to revert the selected changes in {0}?", basename);
		const yes = localize('revert', "Revert Changes");
		const pick = await window.showWarningMessage(message, { modal: true }, yes);

		if (pick !== yes) {
			return;
		}

		const result = applyLineChanges(originalDocument, modifiedDocument, changes);
		const edit = new WorkspaceEdit();
		edit.replace(modifiedUri, new Range(new Position(0, 0), modifiedDocument.lineAt(modifiedDocument.lineCount - 1).range.end), result);
		workspace.applyEdit(edit);
		await modifiedDocument.save();
	}

	@command('git.unstage')
	async unstage(...resourceStates: SourceControlResourceState[]): Promise<void> {
		if (resourceStates.length === 0 || !(resourceStates[0].resourceUri instanceof Uri)) {
			const resource = this.getSCMResource();

			if (!resource) {
				return;
			}

			resourceStates = [resource];
		}

		const scmResources = resourceStates
			.filter(s => s instanceof Resource && s.resourceGroupType === ResourceGroupType.Index) as Resource[];

		if (!scmResources.length) {
			return;
		}

		const resources = scmResources.map(r => r.resourceUri);
		await this.runByRepository(resources, async (repository, resources) => repository.revert(resources));
	}

	@command('git.unstageAll', { repository: true })
	async unstageAll(repository: Repository): Promise<void> {
		await repository.revert([]);
	}

	@command('git.unstageSelectedRanges', { diff: true })
	async unstageSelectedRanges(diffs: LineChange[]): Promise<void> {
		const textEditor = window.activeTextEditor;

		if (!textEditor) {
			return;
		}

		const modifiedDocument = textEditor.document;
		const modifiedUri = modifiedDocument.uri;

		if (modifiedUri.scheme !== 'git') {
			return;
		}

		const { ref } = fromGitUri(modifiedUri);

		if (ref !== '') {
			return;
		}

		const originalUri = toGitUri(modifiedUri, 'HEAD');
		const originalDocument = await workspace.openTextDocument(originalUri);
		const selectedLines = toLineRanges(textEditor.selections, modifiedDocument);
		const selectedDiffs = diffs
			.map(diff => selectedLines.reduce<LineChange | null>((result, range) => result || intersectDiffWithRange(modifiedDocument, diff, range), null))
			.filter(d => !!d) as LineChange[];

		if (!selectedDiffs.length) {
			return;
		}

		const invertedDiffs = selectedDiffs.map(invertLineChange);
		const result = applyLineChanges(modifiedDocument, originalDocument, invertedDiffs);

		await this.runByRepository(modifiedUri, async (repository, resource) => await repository.stage(resource, result));
	}

	@command('git.clean')
	async clean(...resourceStates: SourceControlResourceState[]): Promise<void> {
		if (resourceStates.length === 0 || !(resourceStates[0].resourceUri instanceof Uri)) {
			const resource = this.getSCMResource();

			if (!resource) {
				return;
			}

			resourceStates = [resource];
		}

		const scmResources = resourceStates
			.filter(s => s instanceof Resource && s.resourceGroupType === ResourceGroupType.WorkingTree) as Resource[];

		if (!scmResources.length) {
			return;
		}

		const untrackedCount = scmResources.reduce((s, r) => s + (r.type === Status.UNTRACKED ? 1 : 0), 0);
		let message: string;
		let yes = localize('discard', "Discard Changes");

		if (scmResources.length === 1) {
			if (untrackedCount > 0) {
				message = localize('confirm delete', "Are you sure you want to DELETE {0}?", path.basename(scmResources[0].resourceUri.fsPath));
				yes = localize('delete file', "Delete file");
			} else {
				message = localize('confirm discard', "Are you sure you want to discard changes in {0}?", path.basename(scmResources[0].resourceUri.fsPath));
			}
		} else {
			message = localize('confirm discard multiple', "Are you sure you want to discard changes in {0} files?", scmResources.length);

			if (untrackedCount > 0) {
				message = `${message}\n\n${localize('warn untracked', "This will DELETE {0} untracked files!", untrackedCount)}`;
			}
		}

		const pick = await window.showWarningMessage(message, { modal: true }, yes);

		if (pick !== yes) {
			return;
		}

		const resources = scmResources.map(r => r.resourceUri);
		await this.runByRepository(resources, async (repository, resources) => repository.clean(resources));
	}

	@command('git.cleanAll', { repository: true })
	async cleanAll(repository: Repository): Promise<void> {
		let resources = repository.workingTreeGroup.resourceStates;

		if (resources.length === 0) {
			return;
		}

		const trackedResources = resources.filter(r => r.type !== Status.UNTRACKED && r.type !== Status.IGNORED);
		const untrackedResources = resources.filter(r => r.type === Status.UNTRACKED || r.type === Status.IGNORED);

		if (untrackedResources.length === 0) {
			const message = resources.length === 1
				? localize('confirm discard all single', "Are you sure you want to discard changes in {0}?", path.basename(resources[0].resourceUri.fsPath))
				: localize('confirm discard all', "Are you sure you want to discard ALL changes in {0} files?\nThis is IRREVERSIBLE!\nYour current working set will be FOREVER LOST.", resources.length);
			const yes = resources.length === 1
				? localize('discardAll multiple', "Discard 1 File")
				: localize('discardAll', "Discard All {0} Files", resources.length);
			const pick = await window.showWarningMessage(message, { modal: true }, yes);

			if (pick !== yes) {
				return;
			}

			await repository.clean(resources.map(r => r.resourceUri));
			return;
		} else if (resources.length === 1) {
			const message = localize('confirm delete', "Are you sure you want to DELETE {0}?", path.basename(resources[0].resourceUri.fsPath));
			const yes = localize('delete file', "Delete file");
			const pick = await window.showWarningMessage(message, { modal: true }, yes);

			if (pick !== yes) {
				return;
			}

			await repository.clean(resources.map(r => r.resourceUri));
		} else if (trackedResources.length === 0) {
			const message = localize('confirm delete multiple', "Are you sure you want to DELETE {0} files?", resources.length);
			const yes = localize('delete files', "Delete Files");
			const pick = await window.showWarningMessage(message, { modal: true }, yes);

			if (pick !== yes) {
				return;
			}

			await repository.clean(resources.map(r => r.resourceUri));

		} else { // resources.length > 1 && untrackedResources.length > 0 && trackedResources.length > 0
			const untrackedMessage = untrackedResources.length === 1
				? localize('there are untracked files single', "The following untracked file will be DELETED FROM DISK if discarded: {0}.", path.basename(untrackedResources[0].resourceUri.fsPath))
				: localize('there are untracked files', "There are {0} untracked files which will be DELETED FROM DISK if discarded.", untrackedResources.length);

			const message = localize('confirm discard all 2', "{0}\n\nThis is IRREVERSIBLE, your current working set will be FOREVER LOST.", untrackedMessage, resources.length);

			const yesTracked = trackedResources.length === 1
				? localize('yes discard tracked', "Discard 1 Tracked File", trackedResources.length)
				: localize('yes discard tracked multiple', "Discard {0} Tracked Files", trackedResources.length);

			const yesAll = localize('discardAll', "Discard All {0} Files", resources.length);
			const pick = await window.showWarningMessage(message, { modal: true }, yesTracked, yesAll);

			if (pick === yesTracked) {
				resources = trackedResources;
			} else if (pick !== yesAll) {
				return;
			}

			await repository.clean(resources.map(r => r.resourceUri));
		}
	}

	private async smartCommit(
		repository: Repository,
		getCommitMessage: () => Promise<string | undefined>,
		opts?: CommitOptions
	): Promise<boolean> {
		const config = workspace.getConfiguration('git');
		const enableSmartCommit = config.get<boolean>('enableSmartCommit') === true;
		const enableCommitSigning = config.get<boolean>('enableCommitSigning') === true;
		const noStagedChanges = repository.indexGroup.resourceStates.length === 0;
		const noUnstagedChanges = repository.workingTreeGroup.resourceStates.length === 0;

		// no changes, and the user has not configured to commit all in this case
		if (!noUnstagedChanges && noStagedChanges && !enableSmartCommit) {

			// prompt the user if we want to commit all or not
			const message = localize('no staged changes', "There are no staged changes to commit.\n\nWould you like to automatically stage all your changes and commit them directly?");
			const yes = localize('yes', "Yes");
			const always = localize('always', "Always");
			const pick = await window.showWarningMessage(message, { modal: true }, yes, always);

			if (pick === always) {
				config.update('enableSmartCommit', true, true);
			} else if (pick !== yes) {
				return false; // do not commit on cancel
			}
		}

		if (!opts) {
			opts = { all: noStagedChanges };
		}

		// enable signing of commits if configurated
		opts.signCommit = enableCommitSigning;

		if (
			// no changes
			(noStagedChanges && noUnstagedChanges)
			// or no staged changes and not `all`
			|| (!opts.all && noStagedChanges)
		) {
			window.showInformationMessage(localize('no changes', "There are no changes to commit."));
			return false;
		}

		const message = await getCommitMessage();

		if (!message) {
			return false;
		}

		await repository.commit(message, opts);

		return true;
	}

	private async commitWithAnyInput(repository: Repository, opts?: CommitOptions): Promise<void> {
		const message = repository.inputBox.value;
		const getCommitMessage = async () => {
			if (message) {
				return message;
			}

			return await window.showInputBox({
				placeHolder: localize('commit message', "Commit message"),
				prompt: localize('provide commit message', "Please provide a commit message"),
				ignoreFocusOut: true
			});
		};

		const didCommit = await this.smartCommit(repository, getCommitMessage, opts);

		if (message && didCommit) {
			repository.inputBox.value = await repository.getCommitTemplate();
		}
	}

	@command('git.commit', { repository: true })
	async commit(repository: Repository): Promise<void> {
		await this.commitWithAnyInput(repository);
	}

	@command('git.commitWithInput', { repository: true })
	async commitWithInput(repository: Repository): Promise<void> {
		if (!repository.inputBox.value) {
			return;
		}

		const didCommit = await this.smartCommit(repository, async () => repository.inputBox.value);

		if (didCommit) {
			repository.inputBox.value = await repository.getCommitTemplate();
		}
	}

	@command('git.commitStaged', { repository: true })
	async commitStaged(repository: Repository): Promise<void> {
		await this.commitWithAnyInput(repository, { all: false });
	}

	@command('git.commitStagedSigned', { repository: true })
	async commitStagedSigned(repository: Repository): Promise<void> {
		await this.commitWithAnyInput(repository, { all: false, signoff: true });
	}

	@command('git.commitStagedAmend', { repository: true })
	async commitStagedAmend(repository: Repository): Promise<void> {
		await this.commitWithAnyInput(repository, { all: false, amend: true });
	}

	@command('git.commitAll', { repository: true })
	async commitAll(repository: Repository): Promise<void> {
		await this.commitWithAnyInput(repository, { all: true });
	}

	@command('git.commitAllSigned', { repository: true })
	async commitAllSigned(repository: Repository): Promise<void> {
		await this.commitWithAnyInput(repository, { all: true, signoff: true });
	}

	@command('git.commitAllAmend', { repository: true })
	async commitAllAmend(repository: Repository): Promise<void> {
		await this.commitWithAnyInput(repository, { all: true, amend: true });
	}

	@command('git.undoCommit', { repository: true })
	async undoCommit(repository: Repository): Promise<void> {
		const HEAD = repository.HEAD;

		if (!HEAD || !HEAD.commit) {
			return;
		}

		const commit = await repository.getCommit('HEAD');
		await repository.reset('HEAD~');
		repository.inputBox.value = commit.message;
	}

	@command('git.checkout', { repository: true })
	async checkout(repository: Repository, treeish: string): Promise<void> {
		if (typeof treeish === 'string') {
			return await repository.checkout(treeish);
		}

		const config = workspace.getConfiguration('git');
		const checkoutType = config.get<string>('checkoutType') || 'all';
		const includeTags = checkoutType === 'all' || checkoutType === 'tags';
		const includeRemotes = checkoutType === 'all' || checkoutType === 'remote';

		const createBranch = new CreateBranchItem(this);

		const heads = repository.refs.filter(ref => ref.type === RefType.Head)
			.map(ref => new CheckoutItem(ref));

		const tags = (includeTags ? repository.refs.filter(ref => ref.type === RefType.Tag) : [])
			.map(ref => new CheckoutTagItem(ref));

		const remoteHeads = (includeRemotes ? repository.refs.filter(ref => ref.type === RefType.RemoteHead) : [])
			.map(ref => new CheckoutRemoteHeadItem(ref));

		const picks = [createBranch, ...heads, ...tags, ...remoteHeads];
		const placeHolder = localize('select a ref to checkout', 'Select a ref to checkout');
		const choice = await window.showQuickPick(picks, { placeHolder });

		if (!choice) {
			return;
		}

		await choice.run(repository);
	}

	@command('git.branch', { repository: true })
	async branch(repository: Repository): Promise<void> {
		const result = await window.showInputBox({
			placeHolder: localize('branch name', "Branch name"),
			prompt: localize('provide branch name', "Please provide a branch name"),
			ignoreFocusOut: true
		});

		if (!result) {
			return;
		}

		const name = result.replace(/^\.|\/\.|\.\.|~|\^|:|\/$|\.lock$|\.lock\/|\\|\*|\s|^\s*$|\.$/g, '-');
		await repository.branch(name);
	}

	@command('git.deleteBranch', { repository: true })
	async deleteBranch(repository: Repository, name: string, force?: boolean): Promise<void> {
		let run: (force?: boolean) => Promise<void>;
		if (typeof name === 'string') {
			run = force => repository.deleteBranch(name, force);
		} else {
			const currentHead = repository.HEAD && repository.HEAD.name;
			const heads = repository.refs.filter(ref => ref.type === RefType.Head && ref.name !== currentHead)
				.map(ref => new BranchDeleteItem(ref));

			const placeHolder = localize('select branch to delete', 'Select a branch to delete');
			const choice = await window.showQuickPick<BranchDeleteItem>(heads, { placeHolder });

			if (!choice || !choice.branchName) {
				return;
			}
			name = choice.branchName;
			run = force => choice.run(repository, force);
		}

		try {
			await run(force);
		} catch (err) {
			if (err.gitErrorCode !== GitErrorCodes.BranchNotFullyMerged) {
				throw err;
			}

			const message = localize('confirm force delete branch', "The branch '{0}' is not fully merged. Delete anyway?", name);
			const yes = localize('delete branch', "Delete Branch");
			const pick = await window.showWarningMessage(message, yes);

			if (pick === yes) {
				await run(true);
			}
		}
	}

<<<<<<< HEAD
	@command('git.merge', { repository: true })
	async merge(repository: Repository): Promise<void> {
=======
	@command('git.renameBranch')
	async renameBranch(): Promise<void> {
		const placeHolder = localize('provide branch name', "Please provide a branch name");
		const name = await window.showInputBox({ placeHolder });

		if (!name || name.trim().length === 0) {
			return;
		}
		const run = force => this.model.renameBranch(name);

		try {
			await run(name);
		} catch (err) {
			console.log(err);
			if (err.gitErrorCode !== GitErrorCodes.InvalidBranchName &&
				err.gitErrorCode !== GitErrorCodes.BranchAlreadyExists) {
				return err;
			}

			let message = '';
			switch (err.gitErrorCode) {
				case GitErrorCodes.InvalidBranchName:
					message = localize('invalid branch name', 'Invalid branch name');
					break;
				case GitErrorCodes.BranchAlreadyExists:
					message = localize('branch already exists', `A branch named '${name}' already exists`);
					break;
			}

			if (!message) {
				return;
			}

			window.showErrorMessage(message);
		}

	}

	@command('git.merge')
	async merge(): Promise<void> {
>>>>>>> e34b3130
		const config = workspace.getConfiguration('git');
		const checkoutType = config.get<string>('checkoutType') || 'all';
		const includeRemotes = checkoutType === 'all' || checkoutType === 'remote';

		const heads = repository.refs.filter(ref => ref.type === RefType.Head)
			.filter(ref => ref.name || ref.commit)
			.map(ref => new MergeItem(ref as Branch));

		const remoteHeads = (includeRemotes ? repository.refs.filter(ref => ref.type === RefType.RemoteHead) : [])
			.filter(ref => ref.name || ref.commit)
			.map(ref => new MergeItem(ref as Branch));

		const picks = [...heads, ...remoteHeads];
		const placeHolder = localize('select a branch to merge from', 'Select a branch to merge from');
		const choice = await window.showQuickPick<MergeItem>(picks, { placeHolder });

		if (!choice) {
			return;
		}

		try {
			await choice.run(repository);
		} catch (err) {
			if (err.gitErrorCode !== GitErrorCodes.Conflict) {
				throw err;
			}

			const message = localize('merge conflicts', "There are merge conflicts. Resolve them before committing.");
			await window.showWarningMessage(message);
		}
	}

	@command('git.createTag', { repository: true })
	async createTag(repository: Repository): Promise<void> {
		const inputTagName = await window.showInputBox({
			placeHolder: localize('tag name', "Tag name"),
			prompt: localize('provide tag name', "Please provide a tag name"),
			ignoreFocusOut: true
		});

		if (!inputTagName) {
			return;
		}

		const inputMessage = await window.showInputBox({
			placeHolder: localize('tag message', "Message"),
			prompt: localize('provide tag message', "Please provide a message to annotate the tag"),
			ignoreFocusOut: true
		});

		const name = inputTagName.replace(/^\.|\/\.|\.\.|~|\^|:|\/$|\.lock$|\.lock\/|\\|\*|\s|^\s*$|\.$/g, '-');
		const message = inputMessage || name;
		await repository.tag(name, message);
	}

	@command('git.pullFrom', { repository: true })
	async pullFrom(repository: Repository): Promise<void> {
		const remotes = repository.remotes;

		if (remotes.length === 0) {
			window.showWarningMessage(localize('no remotes to pull', "Your repository has no remotes configured to pull from."));
			return;
		}

		const picks = remotes.map(r => ({ label: r.name, description: r.url }));
		const placeHolder = localize('pick remote pull repo', "Pick a remote to pull the branch from");
		const pick = await window.showQuickPick(picks, { placeHolder });

		if (!pick) {
			return;
		}

		const branchName = await window.showInputBox({
			placeHolder: localize('branch name', "Branch name"),
			prompt: localize('provide branch name', "Please provide a branch name"),
			ignoreFocusOut: true
		});

		if (!branchName) {
			return;
		}

		repository.pull(false, pick.label, branchName);
	}

	@command('git.pull', { repository: true })
	async pull(repository: Repository): Promise<void> {
		const remotes = repository.remotes;

		if (remotes.length === 0) {
			window.showWarningMessage(localize('no remotes to pull', "Your repository has no remotes configured to pull from."));
			return;
		}

		await repository.pull();
	}

	@command('git.pullRebase', { repository: true })
	async pullRebase(repository: Repository): Promise<void> {
		const remotes = repository.remotes;

		if (remotes.length === 0) {
			window.showWarningMessage(localize('no remotes to pull', "Your repository has no remotes configured to pull from."));
			return;
		}

		await repository.pullWithRebase();
	}

	@command('git.push', { repository: true })
	async push(repository: Repository): Promise<void> {
		const remotes = repository.remotes;

		if (remotes.length === 0) {
			window.showWarningMessage(localize('no remotes to push', "Your repository has no remotes configured to push to."));
			return;
		}

		await repository.push();
	}

	@command('git.pushWithTags', { repository: true })
	async pushWithTags(repository: Repository): Promise<void> {
		const remotes = repository.remotes;

		if (remotes.length === 0) {
			window.showWarningMessage(localize('no remotes to push', "Your repository has no remotes configured to push to."));
			return;
		}

		await repository.pushTags();

		window.showInformationMessage(localize('push with tags success', "Successfully pushed with tags."));
	}

	@command('git.pushTo', { repository: true })
	async pushTo(repository: Repository): Promise<void> {
		const remotes = repository.remotes;

		if (remotes.length === 0) {
			window.showWarningMessage(localize('no remotes to push', "Your repository has no remotes configured to push to."));
			return;
		}

		if (!repository.HEAD || !repository.HEAD.name) {
			window.showWarningMessage(localize('nobranch', "Please check out a branch to push to a remote."));
			return;
		}

		const branchName = repository.HEAD.name;
		const picks = remotes.map(r => ({ label: r.name, description: r.url }));
		const placeHolder = localize('pick remote', "Pick a remote to publish the branch '{0}' to:", branchName);
		const pick = await window.showQuickPick(picks, { placeHolder });

		if (!pick) {
			return;
		}

		repository.pushTo(pick.label, branchName);
	}

	private async _sync(repository: Repository, rebase: boolean): Promise<void> {
		const HEAD = repository.HEAD;

		if (!HEAD || !HEAD.upstream) {
			return;
		}

		const config = workspace.getConfiguration('git');
		const shouldPrompt = config.get<boolean>('confirmSync') === true;

		if (shouldPrompt) {
			const message = localize('sync is unpredictable', "This action will push and pull commits to and from '{0}'.", HEAD.upstream);
			const yes = localize('ok', "OK");
			const neverAgain = localize('never again', "OK, Never Show Again");
			const pick = await window.showWarningMessage(message, { modal: true }, yes, neverAgain);

			if (pick === neverAgain) {
				await config.update('confirmSync', false, true);
			} else if (pick !== yes) {
				return;
			}
		}

		if (rebase) {
			await repository.syncRebase();
		} else {
			await repository.sync();
		}
	}

	@command('git.sync', { repository: true })
	sync(repository: Repository): Promise<void> {
		return this._sync(repository, false);
	}

	@command('git._syncAll')
	async syncAll(): Promise<void> {
		await Promise.all(this.model.repositories.map(async repository => {
			const HEAD = repository.HEAD;

			if (!HEAD || !HEAD.upstream) {
				return;
			}

			await repository.sync();
		}));
	}

	@command('git.syncRebase', { repository: true })
	syncRebase(repository: Repository): Promise<void> {
		return this._sync(repository, true);
	}

	@command('git.publish', { repository: true })
	async publish(repository: Repository): Promise<void> {
		const remotes = repository.remotes;

		if (remotes.length === 0) {
			window.showWarningMessage(localize('no remotes to publish', "Your repository has no remotes configured to publish to."));
			return;
		}

		const branchName = repository.HEAD && repository.HEAD.name || '';
		const selectRemote = async () => {
			const picks = repository.remotes.map(r => r.name);
			const placeHolder = localize('pick remote', "Pick a remote to publish the branch '{0}' to:", branchName);
			return await window.showQuickPick(picks, { placeHolder });
		};
		const choice = remotes.length === 1 ? remotes[0].name : await selectRemote();

		if (!choice) {
			return;
		}

		await repository.pushTo(choice, branchName, true);
	}

	@command('git.showOutput')
	showOutput(): void {
		this.outputChannel.show();
	}

	@command('git.ignore')
	async ignore(...resourceStates: SourceControlResourceState[]): Promise<void> {
		if (resourceStates.length === 0 || !(resourceStates[0].resourceUri instanceof Uri)) {
			const resource = this.getSCMResource();

			if (!resource) {
				return;
			}

			resourceStates = [resource];
		}

		const resources = resourceStates
			.filter(s => s instanceof Resource)
			.map(r => r.resourceUri);

		if (!resources.length) {
			return;
		}

		await this.runByRepository(resources, async (repository, resources) => repository.ignore(resources));
	}

	@command('git.stash', { repository: true })
	async stash(repository: Repository): Promise<void> {
		if (repository.workingTreeGroup.resourceStates.length === 0) {
			window.showInformationMessage(localize('no changes stash', "There are no changes to stash."));
			return;
		}

		const message = await window.showInputBox({
			prompt: localize('provide stash message', "Optionally provide a stash message"),
			placeHolder: localize('stash message', "Stash message")
		});

		if (typeof message === 'undefined') {
			return;
		}

		await repository.createStash(message);
	}

	@command('git.stashPop', { repository: true })
	async stashPop(repository: Repository): Promise<void> {
		const stashes = await repository.getStashes();

		if (stashes.length === 0) {
			window.showInformationMessage(localize('no stashes', "There are no stashes to restore."));
			return;
		}

		const picks = stashes.map(r => ({ label: `#${r.index}:  ${r.description}`, description: '', details: '', id: r.index }));
		const placeHolder = localize('pick stash to pop', "Pick a stash to pop");
		const choice = await window.showQuickPick(picks, { placeHolder });

		if (!choice) {
			return;
		}

		await repository.popStash(choice.id);
	}

	@command('git.stashPopLatest', { repository: true })
	async stashPopLatest(repository: Repository): Promise<void> {
		const stashes = await repository.getStashes();

		if (stashes.length === 0) {
			window.showInformationMessage(localize('no stashes', "There are no stashes to restore."));
			return;
		}

		await repository.popStash();
	}

	private createCommand(id: string, key: string, method: Function, options: CommandOptions): (...args: any[]) => any {
		const result = (...args: any[]) => {
			let result: Promise<any>;

			if (!options.repository) {
				result = Promise.resolve(method.apply(this, args));
			} else {
				// try to guess the repository based on the first argument
				const repository = this.model.getRepository(args[0]);
				let repositoryPromise: Promise<Repository | undefined>;

				if (repository) {
					repositoryPromise = Promise.resolve(repository);
				} else if (this.model.repositories.length === 1) {
					repositoryPromise = Promise.resolve(this.model.repositories[0]);
				} else {
					repositoryPromise = this.model.pickRepository();
				}

				result = repositoryPromise.then(repository => {
					if (!repository) {
						return Promise.resolve();
					}

					return Promise.resolve(method.apply(this, [repository, ...args]));
				});
			}

			/* __GDPR__
				"git.command" : {
					"command" : { "classification": "SystemMetaData", "purpose": "FeatureInsight" }
				}
			*/
			this.telemetryReporter.sendTelemetryEvent('git.command', { command: id });

			return result.catch(async err => {
				let message: string;

				switch (err.gitErrorCode) {
					case GitErrorCodes.DirtyWorkTree:
						message = localize('clean repo', "Please clean your repository working tree before checkout.");
						break;
					case GitErrorCodes.PushRejected:
						message = localize('cant push', "Can't push refs to remote. Run 'Pull' first to integrate your changes.");
						break;
					default:
						const hint = (err.stderr || err.message || String(err))
							.replace(/^error: /mi, '')
							.replace(/^> husky.*$/mi, '')
							.split(/[\r\n]/)
							.filter((line: string) => !!line)
						[0];

						message = hint
							? localize('git error details', "Git: {0}", hint)
							: localize('git error', "Git error");

						break;
				}

				if (!message) {
					console.error(err);
					return;
				}

				const outputChannel = this.outputChannel as OutputChannel;
				const openOutputChannelChoice = localize('open git log', "Open Git Log");
				const choice = await window.showErrorMessage(message, openOutputChannelChoice);

				if (choice === openOutputChannelChoice) {
					outputChannel.show();
				}
			});
		};

		// patch this object, so people can call methods directly
		(this as any)[key] = result;

		return result;
	}

	private getSCMResource(uri?: Uri): Resource | undefined {
		uri = uri ? uri : window.activeTextEditor && window.activeTextEditor.document.uri;

		if (!uri) {
			return undefined;
		}

		if (uri.scheme === 'git') {
			const { path } = fromGitUri(uri);
			uri = Uri.file(path);
		}

		if (uri.scheme === 'file') {
			const uriString = uri.toString();
			const repository = this.model.getRepository(uri);

			if (!repository) {
				return undefined;
			}

			return repository.workingTreeGroup.resourceStates.filter(r => r.resourceUri.toString() === uriString)[0]
				|| repository.indexGroup.resourceStates.filter(r => r.resourceUri.toString() === uriString)[0];
		}
	}

	private runByRepository<T>(resource: Uri, fn: (repository: Repository, resource: Uri) => Promise<T>): Promise<T[]>;
	private runByRepository<T>(resources: Uri[], fn: (repository: Repository, resources: Uri[]) => Promise<T>): Promise<T[]>;
	private async runByRepository<T>(arg: Uri | Uri[], fn: (repository: Repository, resources: any) => Promise<T>): Promise<T[]> {
		const resources = arg instanceof Uri ? [arg] : arg;
		const isSingleResource = arg instanceof Uri;

		const groups = resources.reduce((result, resource) => {
			const repository = this.model.getRepository(resource);

			if (!repository) {
				console.warn('Could not find git repository for ', resource);
				return result;
			}

			const tuple = result.filter(p => p.repository === repository)[0];

			if (tuple) {
				tuple.resources.push(resource);
			} else {
				result.push({ repository, resources: [resource] });
			}

			return result;
		}, [] as { repository: Repository, resources: Uri[] }[]);

		const promises = groups
			.map(({ repository, resources }) => fn(repository as Repository, isSingleResource ? resources[0] : resources));

		return Promise.all(promises);
	}

	dispose(): void {
		this.disposables.forEach(d => d.dispose());
	}
}<|MERGE_RESOLUTION|>--- conflicted
+++ resolved
@@ -1139,51 +1139,33 @@
 		}
 	}
 
-<<<<<<< HEAD
+	@command('git.renameBranch', { repository: true })
+	async renameBranch(repository: Repository): Promise<void> {
+		const placeHolder = localize('provide branch name', "Please provide a branch name");
+		const name = await window.showInputBox({ placeHolder });
+
+		if (!name || name.trim().length === 0) {
+			return;
+		}
+
+		try {
+			await repository.renameBranch(name);
+		} catch (err) {
+			switch (err.gitErrorCode) {
+				case GitErrorCodes.InvalidBranchName:
+					window.showErrorMessage(localize('invalid branch name', 'Invalid branch name'));
+					return;
+				case GitErrorCodes.BranchAlreadyExists:
+					window.showErrorMessage(localize('branch already exists', `A branch named '${name}' already exists`));
+					return;
+				default:
+					throw err;
+			}
+		}
+	}
+
 	@command('git.merge', { repository: true })
 	async merge(repository: Repository): Promise<void> {
-=======
-	@command('git.renameBranch')
-	async renameBranch(): Promise<void> {
-		const placeHolder = localize('provide branch name', "Please provide a branch name");
-		const name = await window.showInputBox({ placeHolder });
-
-		if (!name || name.trim().length === 0) {
-			return;
-		}
-		const run = force => this.model.renameBranch(name);
-
-		try {
-			await run(name);
-		} catch (err) {
-			console.log(err);
-			if (err.gitErrorCode !== GitErrorCodes.InvalidBranchName &&
-				err.gitErrorCode !== GitErrorCodes.BranchAlreadyExists) {
-				return err;
-			}
-
-			let message = '';
-			switch (err.gitErrorCode) {
-				case GitErrorCodes.InvalidBranchName:
-					message = localize('invalid branch name', 'Invalid branch name');
-					break;
-				case GitErrorCodes.BranchAlreadyExists:
-					message = localize('branch already exists', `A branch named '${name}' already exists`);
-					break;
-			}
-
-			if (!message) {
-				return;
-			}
-
-			window.showErrorMessage(message);
-		}
-
-	}
-
-	@command('git.merge')
-	async merge(): Promise<void> {
->>>>>>> e34b3130
 		const config = workspace.getConfiguration('git');
 		const checkoutType = config.get<string>('checkoutType') || 'all';
 		const includeRemotes = checkoutType === 'all' || checkoutType === 'remote';
