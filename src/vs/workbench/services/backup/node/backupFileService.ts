--- conflicted
+++ resolved
@@ -213,15 +213,10 @@
 			return null;
 		}
 
-<<<<<<< HEAD
 		// Windows and Mac paths are case insensitive, we want backups to be too
 		const pathCaseFix = platform.isWindows || platform.isMacintosh ? resource.fsPath.toLowerCase() : resource.fsPath;
 
-		// Only hash the file path if the file is not untitled
-		const backupName = resource.scheme === 'untitled' ? pathCaseFix : crypto.createHash('md5').update(pathCaseFix).digest('hex');
-=======
-		const backupName = crypto.createHash('md5').update(resource.fsPath).digest('hex');
->>>>>>> d6807fc4
+		const backupName = crypto.createHash('md5').update(pathCaseFix).digest('hex');
 		const backupPath = path.join(this.backupWorkspacePath, resource.scheme, backupName);
 
 		return Uri.file(backupPath);
